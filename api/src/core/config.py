from pydantic_settings import BaseSettings
import torch


class Settings(BaseSettings):
    # API Settings
    api_title: str = "Kokoro TTS API"
    api_description: str = "API for text-to-speech generation using Kokoro"
    api_version: str = "1.0.0"
    host: str = "0.0.0.0"
    port: int = 8880

    # Application Settings
    output_dir: str = "output"
    output_dir_size_limit_mb: float = 500.0  # Maximum size of output directory in MB
    default_voice: str = "af_heart"
    default_voice_code: str | None = None  # If set, overrides the first letter of voice name, though api call param still takes precedence
    use_gpu: bool = True  # Whether to use GPU acceleration if available
    device_type: str | None = None  # Will be auto-detected if None, can be "cuda", "mps", or "cpu"
    allow_local_voice_saving: bool = (
        False  # Whether to allow saving combined voices locally
    )

    # Container absolute paths
    model_dir: str = "/app/api/src/models"  # Absolute path in container
    voices_dir: str = "/app/api/src/voices/v1_0"  # Absolute path in container

    # Audio Settings
    sample_rate: int = 24000
    # Text Processing Settings
    target_min_tokens: int = 175  # Target minimum tokens per chunk
    target_max_tokens: int = 250  # Target maximum tokens per chunk
    absolute_max_tokens: int = 450  # Absolute maximum tokens per chunk
<<<<<<< HEAD
    advanced_text_normalization: bool = True # Preproesses the text before misiki which leads
=======
    advanced_text_normalization: bool = True # Preproesses the text before misiki
    voice_weight_normalization: bool = True # Normalize the voice weights so they add up to 1
>>>>>>> e4744f55

    gap_trim_ms: int = 1  # Base amount to trim from streaming chunk ends in milliseconds
    dynamic_gap_trim_padding_ms: int = 410 # Padding to add to dynamic gap trim
    dynamic_gap_trim_padding_char_multiplier: dict[str,float] = {".":1,"!":0.9,"?":1,",":0.8}

    # Web Player Settings
    enable_web_player: bool = True  # Whether to serve the web player UI
    web_player_path: str = "web"  # Path to web player static files
    cors_origins: list[str] = ["*"]  # CORS origins for web player
    cors_enabled: bool = True  # Whether to enable CORS

    # Temp File Settings for WEB Ui
    temp_file_dir: str = "api/temp_files"  # Directory for temporary audio files (relative to project root)
    max_temp_dir_size_mb: int = 2048  # Maximum size of temp directory (2GB)
    max_temp_dir_age_hours: int = 1  # Remove temp files older than 1 hour
    max_temp_dir_count: int = 3  # Maximum number of temp files to keep

    class Config:
        env_file = ".env"

    def get_device(self) -> str:
        """Get the appropriate device based on settings and availability"""
        if not self.use_gpu:
            return "cpu"

        if self.device_type:
            return self.device_type

        # Auto-detect device
        if torch.backends.mps.is_available():
            return "mps"
        elif torch.cuda.is_available():
            return "cuda"
        return "cpu"



settings = Settings()<|MERGE_RESOLUTION|>--- conflicted
+++ resolved
@@ -31,12 +31,8 @@
     target_min_tokens: int = 175  # Target minimum tokens per chunk
     target_max_tokens: int = 250  # Target maximum tokens per chunk
     absolute_max_tokens: int = 450  # Absolute maximum tokens per chunk
-<<<<<<< HEAD
-    advanced_text_normalization: bool = True # Preproesses the text before misiki which leads
-=======
     advanced_text_normalization: bool = True # Preproesses the text before misiki
     voice_weight_normalization: bool = True # Normalize the voice weights so they add up to 1
->>>>>>> e4744f55
 
     gap_trim_ms: int = 1  # Base amount to trim from streaming chunk ends in milliseconds
     dynamic_gap_trim_padding_ms: int = 410 # Padding to add to dynamic gap trim
