"""TTS service using model and voice managers."""

import asyncio
import os
import re
import tempfile
import time
from typing import AsyncGenerator, List, Optional, Tuple, Union

import numpy as np
import torch
from kokoro import KPipeline
from loguru import logger

from ..core.config import settings
from ..inference.base import AudioChunk
from ..inference.kokoro_v1 import KokoroV1
from ..inference.model_manager import get_manager as get_model_manager
from ..inference.voice_manager import get_manager as get_voice_manager
from ..structures.schemas import NormalizationOptions
from .audio import AudioNormalizer, AudioService
from .streaming_audio_writer import StreamingAudioWriter
from .text_processing import tokenize
from .text_processing.text_processor import process_text_chunk, smart_split


class TTSService:
    """Text-to-speech service."""

    # Limit concurrent chunk processing
    _chunk_semaphore = asyncio.Semaphore(4)

    def __init__(self, output_dir: str = None):
        """Initialize service."""
        self.output_dir = output_dir
        self.model_manager = None
        self._voice_manager = None

    @classmethod
    async def create(cls, output_dir: str = None) -> "TTSService":
        """Create and initialize TTSService instance."""
        service = cls(output_dir)
        service.model_manager = await get_model_manager()
        service._voice_manager = await get_voice_manager()
        return service

    async def _process_chunk(
        self,
        chunk_text: str,
        tokens: List[int],
        voice_name: str,
        voice_path: str,
        speed: float,
        writer: StreamingAudioWriter,
        output_format: Optional[str] = None,
        is_first: bool = False,
        is_last: bool = False,
        volume_multiplier: Optional[float] = 1.0,
        normalizer: Optional[AudioNormalizer] = None,
        lang_code: Optional[str] = None,
        return_timestamps: Optional[bool] = False,
    ) -> AsyncGenerator[AudioChunk, None]:
        """Process tokens into audio."""
        async with self._chunk_semaphore:
            try:
                # Handle stream finalization
                if is_last:
                    # Skip format conversion for raw audio mode
                    if not output_format:
                        yield AudioChunk(np.array([], dtype=np.int16), output=b"")
                        return
                    chunk_data = await AudioService.convert_audio(
                        AudioChunk(
                            np.array([], dtype=np.float32)
                        ),  # Dummy data for type checking
                        output_format,
                        writer,
                        speed,
                        "",
                        normalizer=normalizer,
                        is_last_chunk=True,
                    )
                    yield chunk_data
                    return

                # Skip empty chunks
                if not tokens and not chunk_text:
                    return

                # Get backend
                backend = self.model_manager.get_backend()

                # Generate audio using pre-warmed model
                if isinstance(backend, KokoroV1):
                    chunk_index = 0
                    # For Kokoro V1, pass text and voice info with lang_code
                    async for chunk_data in self.model_manager.generate(
                        chunk_text,
                        (voice_name, voice_path),
                        speed=speed,
                        lang_code=lang_code,
                        return_timestamps=return_timestamps,
                    ):
                        chunk_data.audio*=volume_multiplier
                        # For streaming, convert to bytes
                        if output_format:
                            try:
                                chunk_data = await AudioService.convert_audio(
                                    chunk_data,
                                    output_format,
                                    writer,
                                    speed,
                                    chunk_text,
                                    is_last_chunk=is_last,
                                    normalizer=normalizer,
                                )
                                yield chunk_data
                            except Exception as e:
                                logger.error(f"Failed to convert audio: {str(e)}")
                        else:
                            chunk_data = AudioService.trim_audio(
                                chunk_data, chunk_text, speed, is_last, normalizer
                            )
                            yield chunk_data
                        chunk_index += 1
                else:
                    # For legacy backends, load voice tensor
                    voice_tensor = await self._voice_manager.load_voice(
                        voice_name, device=backend.device
                    )
                    chunk_data = await self.model_manager.generate(
                        tokens,
                        voice_tensor,
                        speed=speed,
                        return_timestamps=return_timestamps,
                    )
                    
                    if chunk_data.audio is None:
                        logger.error("Model generated None for audio chunk")
                        return

                    if len(chunk_data.audio) == 0:
                        logger.error("Model generated empty audio chunk")
                        return

                    chunk_data.audio*=volume_multiplier

                    # For streaming, convert to bytes
                    if output_format:
                        try:
                            chunk_data = await AudioService.convert_audio(
                                chunk_data,
                                output_format,
                                writer,
                                speed,
                                chunk_text,
                                normalizer=normalizer,
                                is_last_chunk=is_last,
                            )
                            yield chunk_data
                        except Exception as e:
                            logger.error(f"Failed to convert audio: {str(e)}")
                    else:
                        trimmed = AudioService.trim_audio(
                            chunk_data, chunk_text, speed, is_last, normalizer
                        )
                        yield trimmed
            except Exception as e:
                logger.error(f"Failed to process tokens: {str(e)}")

    async def _load_voice_from_path(self, path: str, weight: float):
        # Check if the path is None and raise a ValueError if it is not
        if not path:
            raise ValueError(f"Voice not found at path: {path}")

        logger.debug(f"Loading voice tensor from path: {path}")
        return torch.load(path, map_location="cpu") * weight

    async def _get_voices_path(self, voice: str) -> Tuple[str, str]:
        """Get voice path, handling combined voices.

        Args:
            voice: Voice name or combined voice names (e.g., 'af_jadzia+af_jessica')

        Returns:
            Tuple of (voice name to use, voice path to use)

        Raises:
            RuntimeError: If voice not found
        """
        try:
            # Split the voice on + and - and ensure that they get added to the list eg: hi+bob = ["hi","+","bob"]
            split_voice = re.split(r"([-+])", voice)

            # If it is only once voice there is no point in loading it up, doing nothing with it, then saving it
            if len(split_voice) == 1:
                # Since its a single voice the only time that the weight would matter is if voice_weight_normalization is off
                if (
                    "(" not in voice and ")" not in voice
                ) or settings.voice_weight_normalization == True:
                    path = await self._voice_manager.get_voice_path(voice)
                    if not path:
                        raise RuntimeError(f"Voice not found: {voice}")
                    logger.debug(f"Using single voice path: {path}")
                    return voice, path

            total_weight = 0

            for voice_index in range(0, len(split_voice), 2):
                voice_object = split_voice[voice_index]

                if "(" in voice_object and ")" in voice_object:
                    voice_name = voice_object.split("(")[0].strip()
                    voice_weight = float(voice_object.split("(")[1].split(")")[0])
                else:
                    voice_name = voice_object
                    voice_weight = 1

                total_weight += voice_weight
                split_voice[voice_index] = (voice_name, voice_weight)

            # If voice_weight_normalization is false prevent normalizing the weights by setting the total_weight to 1 so it divides each weight by 1
            if settings.voice_weight_normalization == False:
                total_weight = 1

            # Load the first voice as the starting point for voices to be combined onto
            path = await self._voice_manager.get_voice_path(split_voice[0][0])
            combined_tensor = await self._load_voice_from_path(
                path, split_voice[0][1] / total_weight
            )

            # Loop through each + or - in split_voice so they can be applied to combined voice
            for operation_index in range(1, len(split_voice) - 1, 2):
                # Get the voice path of the voice 1 index ahead of the operator
                path = await self._voice_manager.get_voice_path(
                    split_voice[operation_index + 1][0]
                )
                voice_tensor = await self._load_voice_from_path(
                    path, split_voice[operation_index + 1][1] / total_weight
                )

                # Either add or subtract the voice from the current combined voice
                if split_voice[operation_index] == "+":
                    combined_tensor += voice_tensor
                else:
                    combined_tensor -= voice_tensor

            # Save the new combined voice so it can be loaded latter
            temp_dir = tempfile.gettempdir()
            combined_path = os.path.join(temp_dir, f"{voice}.pt")
            logger.debug(f"Saving combined voice to: {combined_path}")
            torch.save(combined_tensor, combined_path)
            return voice, combined_path
        except Exception as e:
            logger.error(f"Failed to get voice path: {e}")
            raise

    async def generate_audio_stream(
        self,
        text: str,
        voice: str,
        writer: StreamingAudioWriter,
        speed: float = 1.0,
        output_format: str = "wav",
        lang_code: Optional[str] = None,
        volume_multiplier: Optional[float] = 1.0,
        normalization_options: Optional[NormalizationOptions] = NormalizationOptions(),
        return_timestamps: Optional[bool] = False,
    ) -> AsyncGenerator[AudioChunk, None]:
        """Generate and stream audio chunks."""
        stream_normalizer = AudioNormalizer()
        chunk_index = 0
        current_offset = 0.0
        try:
            # Get backend
            backend = self.model_manager.get_backend()

            # Get voice path, handling combined voices
            voice_name, voice_path = await self._get_voices_path(voice)
            logger.debug(f"Using voice path: {voice_path}")

            # Use provided lang_code or determine from voice name
            pipeline_lang_code = lang_code if lang_code else voice[:1].lower()
            logger.info(
                f"Using lang_code '{pipeline_lang_code}' for voice '{voice_name}' in audio stream"
            )

            # Process text in chunks with smart splitting, handling pause tags
            async for chunk_text, tokens, pause_duration_s in smart_split(
                text,
                lang_code=pipeline_lang_code,
                normalization_options=normalization_options,
            ):
<<<<<<< HEAD
                try:
                    # Process audio for chunk
                    async for chunk_data in self._process_chunk(
                        chunk_text,  # Pass text for Kokoro V1
                        tokens,  # Pass tokens for legacy backends
                        voice_name,  # Pass voice name
                        voice_path,  # Pass voice path
                        speed,
                        writer,
                        output_format,
                        is_first=(chunk_index == 0),
                        is_last=False,  # We'll update the last chunk later
                        volume_multiplier=volume_multiplier,
                        normalizer=stream_normalizer,
                        lang_code=pipeline_lang_code,  # Pass lang_code
                        return_timestamps=return_timestamps,
                    ):
                        if chunk_data.word_timestamps is not None:
                            for timestamp in chunk_data.word_timestamps:
                                timestamp.start_time += current_offset
                                timestamp.end_time += current_offset

                        current_offset += len(chunk_data.audio) / 24000

                        if chunk_data.output is not None:
                            yield chunk_data

                        else:
                            logger.warning(
                                f"No audio generated for chunk: '{chunk_text[:100]}...'"
=======
                if pause_duration_s is not None and pause_duration_s > 0:
                    # --- Handle Pause Chunk ---
                    try:
                        logger.debug(f"Generating {pause_duration_s}s silence chunk")
                        silence_samples = int(pause_duration_s * 24000)  # 24kHz sample rate
                        # Create proper silence as int16 zeros to avoid normalization artifacts
                        silence_audio = np.zeros(silence_samples, dtype=np.int16)
                        pause_chunk = AudioChunk(audio=silence_audio, word_timestamps=[])  # Empty timestamps for silence

                        # Format and yield the silence chunk
                        if output_format:
                            formatted_pause_chunk = await AudioService.convert_audio(
                                pause_chunk, output_format, writer, speed=speed, chunk_text="",
                                is_last_chunk=False, trim_audio=False, normalizer=stream_normalizer,
>>>>>>> 1e15433d
                            )
                            if formatted_pause_chunk.output:
                                yield formatted_pause_chunk
                        else:  # Raw audio mode
                            # For raw audio mode, silence is already in the correct format (int16)
                            # Skip normalization to avoid any potential artifacts
                            if len(pause_chunk.audio) > 0:
                                yield pause_chunk

                        # Update offset based on silence duration
                        current_offset += pause_duration_s
                        chunk_index += 1  # Count pause as a yielded chunk

                    except Exception as e:
                        logger.error(f"Failed to process pause chunk: {str(e)}")
                        continue

                elif tokens or chunk_text.strip():  # Process if there are tokens OR non-whitespace text
                    # --- Handle Text Chunk ---
                    try:
                        # Process audio for chunk
                        async for chunk_data in self._process_chunk(
                            chunk_text,  # Pass text for Kokoro V1
                            tokens,  # Pass tokens for legacy backends
                            voice_name,  # Pass voice name
                            voice_path,  # Pass voice path
                            speed,
                            writer,
                            output_format,
                            is_first=(chunk_index == 0),
                            is_last=False,  # We'll update the last chunk later
                            normalizer=stream_normalizer,
                            lang_code=pipeline_lang_code,  # Pass lang_code
                            return_timestamps=return_timestamps,
                        ):
                            if chunk_data.word_timestamps is not None:
                                for timestamp in chunk_data.word_timestamps:
                                    timestamp.start_time += current_offset
                                    timestamp.end_time += current_offset

                            # Update offset based on the actual duration of the generated audio chunk
                            chunk_duration = 0
                            if chunk_data.audio is not None and len(chunk_data.audio) > 0:
                                chunk_duration = len(chunk_data.audio) / 24000
                                current_offset += chunk_duration

                            # Yield the processed chunk (either formatted or raw)
                            if chunk_data.output is not None:
                                yield chunk_data
                            elif chunk_data.audio is not None and len(chunk_data.audio) > 0:
                                yield chunk_data
                            else:
                                logger.warning(
                                    f"No audio generated for chunk: '{chunk_text[:100]}...'"
                                )

                        chunk_index += 1  # Increment chunk index after processing text
                    except Exception as e:
                        logger.error(
                            f"Failed to process audio for chunk: '{chunk_text[:100]}...'. Error: {str(e)}"
                        )
                        continue

            # Only finalize if we successfully processed at least one chunk
            if chunk_index > 0:
                try:
                    # Empty tokens list to finalize audio
                    async for chunk_data in self._process_chunk(
                        "",  # Empty text
                        [],  # Empty tokens
                        voice_name,
                        voice_path,
                        speed,
                        writer,
                        output_format,
                        is_first=False,
                        is_last=True,  # Signal this is the last chunk
                        volume_multiplier=volume_multiplier,
                        normalizer=stream_normalizer,
                        lang_code=pipeline_lang_code,  # Pass lang_code
                    ):
                        if chunk_data.output is not None:
                            yield chunk_data
                except Exception as e:
                    logger.error(f"Failed to finalize audio stream: {str(e)}")

        except Exception as e:
            logger.error(f"Error in phoneme audio generation: {str(e)}")
            raise e

    async def generate_audio(
        self,
        text: str,
        voice: str,
        writer: StreamingAudioWriter,
        speed: float = 1.0,
        return_timestamps: bool = False,
        volume_multiplier: Optional[float] = 1.0,
        normalization_options: Optional[NormalizationOptions] = NormalizationOptions(),
        lang_code: Optional[str] = None,
    ) -> AudioChunk:
        """Generate complete audio for text using streaming internally."""
        audio_data_chunks = []

        try:
            async for audio_stream_data in self.generate_audio_stream(
                text,
                voice,
                writer,
                speed=speed,
                volume_multiplier=volume_multiplier,
                normalization_options=normalization_options,
                return_timestamps=return_timestamps,
                lang_code=lang_code,
                output_format=None,
            ):
                if len(audio_stream_data.audio) > 0:
                    audio_data_chunks.append(audio_stream_data)

            combined_audio_data = AudioChunk.combine(audio_data_chunks)
            return combined_audio_data
        except Exception as e:
            logger.error(f"Error in audio generation: {str(e)}")
            raise

    async def combine_voices(self, voices: List[str]) -> torch.Tensor:
        """Combine multiple voices.

        Returns:
            Combined voice tensor
        """

        return await self._voice_manager.combine_voices(voices)

    async def list_voices(self) -> List[str]:
        """List available voices."""
        return await self._voice_manager.list_voices()

    async def generate_from_phonemes(
        self,
        phonemes: str,
        voice: str,
        speed: float = 1.0,
        lang_code: Optional[str] = None,
    ) -> Tuple[np.ndarray, float]:
        """Generate audio directly from phonemes.

        Args:
            phonemes: Phonemes in Kokoro format
            voice: Voice name
            speed: Speed multiplier
            lang_code: Optional language code override

        Returns:
            Tuple of (audio array, processing time)
        """
        start_time = time.time()
        try:
            # Get backend and voice path
            backend = self.model_manager.get_backend()
            voice_name, voice_path = await self._get_voices_path(voice)

            if isinstance(backend, KokoroV1):
                # For Kokoro V1, use generate_from_tokens with raw phonemes
                result = None
                # Use provided lang_code or determine from voice name
                pipeline_lang_code = lang_code if lang_code else voice[:1].lower()
                logger.info(
                    f"Using lang_code '{pipeline_lang_code}' for voice '{voice_name}' in phoneme pipeline"
                )

                try:
                    # Use backend's pipeline management
                    for r in backend._get_pipeline(
                        pipeline_lang_code
                    ).generate_from_tokens(
                        tokens=phonemes,  # Pass raw phonemes string
                        voice=voice_path,
                        speed=speed,
                    ):
                        if r.audio is not None:
                            result = r
                            break
                except Exception as e:
                    logger.error(f"Failed to generate from phonemes: {e}")
                    raise RuntimeError(f"Phoneme generation failed: {e}")

                if result is None or result.audio is None:
                    raise ValueError("No audio generated")

                processing_time = time.time() - start_time
                return result.audio.numpy(), processing_time
            else:
                raise ValueError(
                    "Phoneme generation only supported with Kokoro V1 backend"
                )

        except Exception as e:
            logger.error(f"Error in phoneme audio generation: {str(e)}")
            raise<|MERGE_RESOLUTION|>--- conflicted
+++ resolved
@@ -291,38 +291,6 @@
                 lang_code=pipeline_lang_code,
                 normalization_options=normalization_options,
             ):
-<<<<<<< HEAD
-                try:
-                    # Process audio for chunk
-                    async for chunk_data in self._process_chunk(
-                        chunk_text,  # Pass text for Kokoro V1
-                        tokens,  # Pass tokens for legacy backends
-                        voice_name,  # Pass voice name
-                        voice_path,  # Pass voice path
-                        speed,
-                        writer,
-                        output_format,
-                        is_first=(chunk_index == 0),
-                        is_last=False,  # We'll update the last chunk later
-                        volume_multiplier=volume_multiplier,
-                        normalizer=stream_normalizer,
-                        lang_code=pipeline_lang_code,  # Pass lang_code
-                        return_timestamps=return_timestamps,
-                    ):
-                        if chunk_data.word_timestamps is not None:
-                            for timestamp in chunk_data.word_timestamps:
-                                timestamp.start_time += current_offset
-                                timestamp.end_time += current_offset
-
-                        current_offset += len(chunk_data.audio) / 24000
-
-                        if chunk_data.output is not None:
-                            yield chunk_data
-
-                        else:
-                            logger.warning(
-                                f"No audio generated for chunk: '{chunk_text[:100]}...'"
-=======
                 if pause_duration_s is not None and pause_duration_s > 0:
                     # --- Handle Pause Chunk ---
                     try:
@@ -337,7 +305,7 @@
                             formatted_pause_chunk = await AudioService.convert_audio(
                                 pause_chunk, output_format, writer, speed=speed, chunk_text="",
                                 is_last_chunk=False, trim_audio=False, normalizer=stream_normalizer,
->>>>>>> 1e15433d
+
                             )
                             if formatted_pause_chunk.output:
                                 yield formatted_pause_chunk
@@ -368,6 +336,7 @@
                             writer,
                             output_format,
                             is_first=(chunk_index == 0),
+                            volume_multiplier=volume_multiplier,
                             is_last=False,  # We'll update the last chunk later
                             normalizer=stream_normalizer,
                             lang_code=pipeline_lang_code,  # Pass lang_code
